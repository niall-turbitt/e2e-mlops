--- conflicted
+++ resolved
@@ -4,11 +4,6 @@
 data_input:
   # Require DataFrame to score the model on - must contain column(s) for lookup keys
   # to join feature data from Feature Store
-<<<<<<< HEAD
   table_name: 'sc_e2e_mlops_dev.churn_labels'
-=======
-  table_name: 'e2e_mlops_prod.churn_labels'
->>>>>>> 59744f74
-
 data_output:
   mode: 'overwrite'