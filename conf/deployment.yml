custom:

  # Cluster configs for each environment
  default-cluster-spec: &default-cluster-spec
    spark_version: '11.0.x-cpu-ml-scala2.12'
    node_type_id: 'i3.xlarge'
    driver_node_type_id: 'i3.xlarge'
    num_workers: 1
    # To reduce start up time for each job, it is advisable to use a cluster pool. To do so involves supplying the following
    # two fields with a pool_id to acquire both the driver and instances from.
    # If driver_instance_pool_id and instance_pool_id are set, both node_type_id and driver_node_type_id CANNOT be supplied.
    # As such, if providing a pool_id for driver and worker instances, please ensure that node_type_id and driver_node_type_id are not present
<<<<<<< HEAD
    #driver_instance_pool_id: '0617-151415-bells2-pool-hh7h6tjm'
    #instance_pool_id: '0617-151415-bells2-pool-hh7h6tjm'
=======
#    driver_instance_pool_id: '0617-151415-bells2-pool-hh7h6tjm'
#    instance_pool_id: '0617-151415-bells2-pool-hh7h6tjm'
>>>>>>> 59744f74

  dev-cluster-config: &dev-cluster-config
    new_cluster:
      <<: *default-cluster-spec

  staging-cluster-config: &staging-cluster-config
    new_cluster:
      <<: *default-cluster-spec

  prod-cluster-config: &prod-cluster-config
    new_cluster:
      <<: *default-cluster-spec

# Databricks Jobs definitions
# please note that we're using FUSE reference for config, and env files, hence we're going to load this file using its local FS path
environments:

  dev:
    strict_path_adjustment_policy: true
    jobs:
      - name: 'DEV-telco-churn-demo-setup_SC'
        <<: *dev-cluster-config
        spark_python_task:
          python_file: 'file://telco_churn/pipelines/demo_setup_job.py'
          parameters: ['--base-data-params', 'file:fuse://conf/.base_data_params.env',
                       '--env', 'file:fuse://conf/dev/.dev.env',
                       '--conf-file', 'file:fuse://conf/pipeline_configs/demo_setup.yml']
      - name: 'DEV-telco-churn-feature-table-creation_SC'
        <<: *dev-cluster-config
        spark_python_task:
          python_file: 'file://telco_churn/pipelines/feature_table_creator_job.py'
          parameters: ['--base-data-params', 'file:fuse://conf/.base_data_params.env',
                       '--env', 'file:fuse://conf/dev/.dev.env',
                       '--conf-file', 'file:fuse://conf/pipeline_configs/feature_table_creator.yml']
      - name: 'DEV-telco-churn-model-train_SC'
        <<:
          - *dev-cluster-config
        spark_python_task:
          python_file: 'file://telco_churn/pipelines/model_train_job.py'
          parameters: ['--base-data-params', 'file:fuse://conf/.base_data_params.env',
                       '--env', 'file:fuse://conf/dev/.dev.env',
                       '--conf-file', 'file:fuse://conf/pipeline_configs/model_train.yml']
      - name: 'DEV-telco-churn-model-deployment_SC'
        <<:
          - *dev-cluster-config
        spark_python_task:
          python_file: 'file://telco_churn/pipelines/model_deployment_job.py'
          parameters: ['--base-data-params', 'file:fuse://conf/.base_data_params.env',
                       '--env', 'file:fuse://conf/dev/.dev.env',
                       '--conf-file', 'file:fuse://conf/pipeline_configs/model_deployment.yml']
      - name: 'DEV-telco-churn-model-inference-batch_SC'
        <<:
          - *dev-cluster-config
        spark_python_task:
          python_file: 'file://telco_churn/pipelines/model_inference_batch_job.py'
          parameters: ['--base-data-params', 'file:fuse://conf/.base_data_params.env',
                       '--env', 'file:fuse://conf/dev/.dev.env',
                       '--conf-file', 'file:fuse://conf/pipeline_configs/model_inference_batch.yml']
      - name: 'DEV-telco-churn-sample-integration-test_SC'
        <<:
          - *dev-cluster-config
        spark_python_task:
          python_file: 'file://tests/integration/sample_test.py'
          parameters: ['--base-data-params', 'file:fuse://conf/.base_data_params.env',
                       '--env', 'file:fuse://conf/dev/.dev.env',
                       '--conf-file', 'file:fuse://conf/pipeline_configs/sample_test.yml']

  staging:
    strict_path_adjustment_policy: true
    jobs:
      - name: 'STAGING-telco-churn-sample-integration-test_SC'
        <<:
          - *staging-cluster-config
        spark_python_task:
          python_file: 'file://tests/integration/sample_test.py'
          parameters: ['--env', 'file:fuse://conf/staging/.staging.env',
                       '--conf-file', 'file:fuse://conf/pipeline_configs/sample_test.yml']

  prod:
    strict_path_adjustment_policy: true
    jobs:
      - name: 'PROD-telco-churn-demo-setup_SC'
        <<: *prod-cluster-config
        spark_python_task:
          python_file: 'file://telco_churn/pipelines/demo_setup_job.py'
          parameters: ['--base-data-params', 'file:fuse://conf/.base_data_params.env',
                       '--env', 'file:fuse://conf/prod/.prod.env',
                       '--conf-file', 'file:fuse://conf/pipeline_configs/demo_setup.yml']
      - name: 'PROD-telco-churn-initial-model-train-register_SC'
        tasks:
          - task_key: 'demo-setup'
            <<:
              - *prod-cluster-config
            spark_python_task:
              python_file: 'file://telco_churn/pipelines/demo_setup_job.py'
              parameters: ['--base-data-params', 'file:fuse://conf/.base_data_params.env',
                           '--env', 'file:fuse://conf/prod/.prod.env',
                           '--conf-file', 'file:fuse://conf/pipeline_configs/demo_setup.yml']
          - task_key: 'feature-table-creation'
            <<: *prod-cluster-config
            depends_on:
              - task_key: 'demo-setup'
            spark_python_task:
              python_file: 'file://telco_churn/pipelines/feature_table_creator_job.py'
              parameters: ['--base-data-params', 'file:fuse://conf/.base_data_params.env',
                           '--env', 'file:fuse://conf/prod/.prod.env',
                           '--conf-file', 'file:fuse://conf/pipeline_configs/feature_table_creator.yml']
          - task_key: 'model-train'
            <<: *prod-cluster-config
            depends_on:
              - task_key: 'demo-setup'
              - task_key: 'feature-table-creation'
            spark_python_task:
              python_file: 'file://telco_churn/pipelines/model_train_job.py'
              parameters: ['--base-data-params', 'file:fuse://conf/.base_data_params.env',
                           '--env', 'file:fuse://conf/prod/.prod.env',
                           '--conf-file', 'file:fuse://conf/pipeline_configs/model_train.yml']
      - name: 'PROD-telco-churn-model-train_SC'
        <<:
          - *prod-cluster-config
        spark_python_task:
          python_file: 'file://telco_churn/pipelines/model_train_job.py'
          parameters: ['--base-data-params', 'file:fuse://conf/.base_data_params.env',
                       '--env', 'file:fuse://conf/prod/.prod.env',
                       '--conf-file', 'file:fuse://conf/pipeline_configs/model_train.yml']
      - name: 'PROD-telco-churn-model-deployment_SC'
        <<:
          - *prod-cluster-config
        spark_python_task:
          python_file: 'file://telco_churn/pipelines/model_deployment_job.py'
          parameters: ['--base-data-params', 'file:fuse://conf/.base_data_params.env',
                       '--env', 'file:fuse://conf/prod/.prod.env',
                       '--conf-file', 'file:fuse://conf/pipeline_configs/model_deployment.yml']
      - name: 'PROD-telco-churn-model-inference-batch_SC'
        <<:
          - *prod-cluster-config
        spark_python_task:
          python_file: 'file://telco_churn/pipelines/model_inference_batch_job.py'
          parameters: ['--base-data-params', 'file:fuse://conf/.base_data_params.env',
                       '--env', 'file:fuse://conf/prod/.prod.env',
                       '--conf-file', 'file:fuse://conf/pipeline_configs/model_inference_batch.yml']<|MERGE_RESOLUTION|>--- conflicted
+++ resolved
@@ -10,13 +10,11 @@
     # two fields with a pool_id to acquire both the driver and instances from.
     # If driver_instance_pool_id and instance_pool_id are set, both node_type_id and driver_node_type_id CANNOT be supplied.
     # As such, if providing a pool_id for driver and worker instances, please ensure that node_type_id and driver_node_type_id are not present
-<<<<<<< HEAD
+
     #driver_instance_pool_id: '0617-151415-bells2-pool-hh7h6tjm'
     #instance_pool_id: '0617-151415-bells2-pool-hh7h6tjm'
-=======
-#    driver_instance_pool_id: '0617-151415-bells2-pool-hh7h6tjm'
-#    instance_pool_id: '0617-151415-bells2-pool-hh7h6tjm'
->>>>>>> 59744f74
+
+
 
   dev-cluster-config: &dev-cluster-config
     new_cluster:
